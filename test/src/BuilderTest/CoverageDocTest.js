import fs from 'fs';
import {assert} from './../util.js';

/** @test {CoverageBuilder} */
describe('Coverage:', ()=> {

  /** @test {CoverageBuilder#exec} */
  it('has coverage.json', ()=>{
    let json = fs.readFileSync('./test/fixture/esdoc/coverage.json', {encoding: 'utf8'}).toString();
    let coverage = JSON.parse(json);
<<<<<<< HEAD
    assert.equal(coverage.coverage, '89.58%');
    assert.equal(coverage.expectCount, 144);
    assert.equal(coverage.actualCount, 129);
=======
    assert.equal(coverage.coverage, '89.28%');
    assert.equal(coverage.expectCount, 140);
    assert.equal(coverage.actualCount, 125);
>>>>>>> 1222440b
    assert.deepEqual(coverage.files, {
      "src/ForTestDoc/AbstractDoc.js": {
        "expectCount": 3,
        "actualCount": 0,
        "undocumentLines": [
          1,
          2,
          4
        ]
      },
      "src/ForTestDoc/ClassDoc.js": {
        "expectCount": 1,
        "actualCount": 0,
        "undocumentLines": [
          3
        ]
      },
      "src/ForTestDoc/ClassDocBuilder.js": {
        "expectCount": 2,
        "actualCount": 0,
        "undocumentLines": [
          1,
          2
        ]
      },
      "src/MyClass.js": {
        "expectCount": 43,
        "actualCount": 38,
        "undocumentLines": [
          225,
          230,
          144,
          145,
          146
        ]
      },
      "src/MyError.js": {
        "expectCount": 1,
        "actualCount": 1,
        "undocumentLines": []
      },
      "src/MyEvent.js": {
        "expectCount": 1,
        "actualCount": 1,
        "undocumentLines": []
      },
      "src/Export.js": {
        "expectCount": 23,
        "actualCount": 23,
        "undocumentLines": []
      },
      "src/MyExpressionExtend.js": {
        "expectCount": 2,
        "actualCount": 2,
        "undocumentLines": []
      },
      "src/MyInterface.js": {
        "expectCount": 3,
        "actualCount": 3,
        "undocumentLines": []
      },
      "src/ExtendNest.js": {
        "expectCount": 2,
        "actualCount": 2,
        "undocumentLines": []
      },
      "src/ReactJSX.js": {
        "expectCount": 2,
        "actualCount": 2,
        "undocumentLines": []
      },
      "src/OtherClass/SuperMyClass.js": {
        "expectCount": 19,
        "actualCount": 19,
        "undocumentLines": []
      },
      "src/Z001_MyDuplicationPropertyClass.js": {
        "expectCount": 5,
        "actualCount": 5,
        "undocumentLines": []
      },
      "src/Z002_MyComputedMethodClass.js": {
        "expectCount": 10,
        "actualCount": 10,
        "undocumentLines": []
      },
      "src/nMyAnonymous.js": {
        "expectCount": 4,
        "actualCount": 4,
        "undocumentLines": []
      },
      "src/Z003_MyInvalidLintClass.js": {
        "actualCount": 5,
        "expectCount": 5,
        "undocumentLines": []
      },
      "src/myFunction.js": {
        "expectCount": 11,
        "actualCount": 9,
        "undocumentLines": [
          50,
          55
        ]
      },
      "src/myVariable.js": {
        "expectCount": 8,
        "actualCount": 6,
        "undocumentLines": [
          22,
          23
        ]
      }
    });
  });

  /** @test {CoverageBuilder#exec} */
  it('creates coverage badge', ()=>{
    let json = fs.readFileSync('./test/fixture/esdoc/coverage.json', {encoding: 'utf8'}).toString();
    let coverage = JSON.parse(json);
    let badge = fs.readFileSync('./test/fixture/esdoc/badge.svg', {encoding: 'utf8'}).toString();
    let ratio = Math.floor(100 * coverage.actualCount / coverage.expectCount) + '%';
    assert(badge.includes(ratio));
  });
});<|MERGE_RESOLUTION|>--- conflicted
+++ resolved
@@ -8,15 +8,9 @@
   it('has coverage.json', ()=>{
     let json = fs.readFileSync('./test/fixture/esdoc/coverage.json', {encoding: 'utf8'}).toString();
     let coverage = JSON.parse(json);
-<<<<<<< HEAD
-    assert.equal(coverage.coverage, '89.58%');
-    assert.equal(coverage.expectCount, 144);
-    assert.equal(coverage.actualCount, 129);
-=======
-    assert.equal(coverage.coverage, '89.28%');
-    assert.equal(coverage.expectCount, 140);
-    assert.equal(coverage.actualCount, 125);
->>>>>>> 1222440b
+    assert.equal(coverage.coverage, '89.65%');
+    assert.equal(coverage.expectCount, 145);
+    assert.equal(coverage.actualCount, 130);
     assert.deepEqual(coverage.files, {
       "src/ForTestDoc/AbstractDoc.js": {
         "expectCount": 3,
