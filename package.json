{
  "name": "esdoc",
  "version": "1.0.4",
  "description": "Good Documentation Generator For JavaScript",
  "author": {
    "name": "h13i32maru",
    "url": "https://h13i32maru.jp"
  },
  "homepage": "https://esdoc.org/",
  "license": "MIT",
  "repository": {
    "type": "git",
    "url": "https://github.com/esdoc/esdoc"
  },
  "engines": {
    "node": ">= 6.0.0"
  },
  "scripts": {
    "build": "node ./script/build.js",
    "test": "node ./script/test.js",
    "test-ci": "node ./script/test-ci.js",
    "esdoc": "node ./script/esdoc.js",
    "lint": "node ./script/eslint.js --fix"
  },
  "dependencies": {
    "babel-generator": "6.11.4",
    "babel-traverse": "6.12.0",
    "babylon": "6.14.1",
    "big-json": "^1.2.0",
    "cheerio": "0.22.0",
    "color-logger": "0.0.3",
    "escape-html": "1.0.3",
<<<<<<< HEAD
=======
    "babylon": "6.18.0",
    "babel-generator": "6.26.0",
    "babel-traverse": "6.26.0",
>>>>>>> cf2c92b2
    "fs-extra": "1.0.0",
    "ice-cap": "0.0.4",
    "marked": "0.3.6",
    "minimist": "1.2.0",
    "taffydb": "2.7.2"
  },
  "devDependencies": {
    "babel-cli": "6.11.4",
    "babel-plugin-istanbul": "2.0.1",
    "babel-plugin-transform-es2015-modules-commonjs": "6.11.5",
    "babel-register": "6.11.6",
    "codecov": "1.0.1",
    "esdoc-accessor-plugin": "latest",
    "esdoc-external-ecmascript-plugin": "latest",
    "esdoc-importpath-plugin": "0.1.0",
    "esdoc-standard-plugin": "latest",
    "esdoc-undocumented-identifier-plugin": "latest",
    "eslint": "3.6.0",
    "http-server": "0.9.0",
    "mocha": "2.5.3",
    "nyc": "8.3.0"
  },
  "keywords": [
    "jsdoc",
    "api",
    "document",
    "documentation",
    "ES6",
    "ECMAScript6",
    "ES2015",
    "ECMAScript2015",
    "ES7",
    "ECMAScript7",
    "ES2016",
    "ECMAScript2016",
    "ES8",
    "ECMAScript8",
    "ES2017",
    "ECMAScript2017",
    "proposal"
  ],
  "files": [
    "out/src",
    "README.md"
  ],
  "main": "out/src/ESDoc.js",
  "bin": {
    "esdoc": "out/src/ESDocCLI.js"
  }
}<|MERGE_RESOLUTION|>--- conflicted
+++ resolved
@@ -23,19 +23,13 @@
     "lint": "node ./script/eslint.js --fix"
   },
   "dependencies": {
-    "babel-generator": "6.11.4",
-    "babel-traverse": "6.12.0",
-    "babylon": "6.14.1",
+    "babel-generator": "6.26.0",
+    "babel-traverse": "6.26.0",
+    "babylon": "6.18.0",
     "big-json": "^1.2.0",
     "cheerio": "0.22.0",
     "color-logger": "0.0.3",
     "escape-html": "1.0.3",
-<<<<<<< HEAD
-=======
-    "babylon": "6.18.0",
-    "babel-generator": "6.26.0",
-    "babel-traverse": "6.26.0",
->>>>>>> cf2c92b2
     "fs-extra": "1.0.0",
     "ice-cap": "0.0.4",
     "marked": "0.3.6",
